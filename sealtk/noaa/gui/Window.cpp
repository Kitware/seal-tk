/* This file is part of SEAL-TK, and is distributed under the OSI-approved BSD
 * 3-Clause License. See top-level LICENSE file or
 * https://github.com/Kitware/seal-tk/blob/master/LICENSE for details. */

#include <sealtk/noaa/gui/Window.hpp>
#include "ui_Window.h"

#include <sealtk/noaa/gui/About.hpp>
#include <sealtk/noaa/gui/NotesDelegate.hpp>
#include <sealtk/noaa/gui/Player.hpp>
#include <sealtk/noaa/gui/TrackTypeDelegate.hpp>

#include <sealtk/noaa/core/ImageListVideoSourceFactory.hpp>
#include <sealtk/noaa/core/NoaaPipelineWorker.hpp>

#include <sealtk/gui/AbstractItemRepresentation.hpp>
#include <sealtk/gui/CreateDetectionPlayerTool.hpp>
#include <sealtk/gui/FusionModel.hpp>

#include <sealtk/core/DataModelTypes.hpp>
#include <sealtk/core/DirectoryListing.hpp>
#include <sealtk/core/FileVideoSourceFactory.hpp>
#include <sealtk/core/IdentityTransform.hpp>
#include <sealtk/core/KwiverTrackModel.hpp>
#include <sealtk/core/KwiverTrackSource.hpp>
#include <sealtk/core/KwiverTracksSink.hpp>
#include <sealtk/core/KwiverVideoSource.hpp>
#include <sealtk/core/VideoController.hpp>
#include <sealtk/core/VideoSource.hpp>
#include <sealtk/core/VideoSourceFactory.hpp>

#include <sealtk/util/unique.hpp>

#include <sealtk/gui/SplitterWindow.hpp>

#include <vital/range/iota.h>
#include <vital/types/object_track_set.h>

#include <qtGet.h>
#include <qtStlUtil.h>
#include <qtUiState.h>

#include <QCollator>
#include <QDebug>
#include <QDockWidget>
#include <QFileDialog>
#include <QMessageBox>
#include <QProgressDialog>
#include <QUrl>
#include <QUrlQuery>
#include <QVector>

#include <algorithm>
#include <memory>

namespace sc = sealtk::core;
namespace sg = sealtk::gui;

namespace kv = kwiver::vital;
namespace kvr = kwiver::vital::range;

namespace sealtk
{

namespace noaa
{

namespace gui
{

namespace // anonymous
{

// ============================================================================
struct WindowData
{
  sc::VideoSource* videoSource = nullptr;
  sg::SplitterWindow* window = nullptr;
  sealtk::noaa::gui::Player* player = nullptr;
  sealtk::gui::CreateDetectionPlayerTool* createDetectionTool = nullptr;

  std::shared_ptr<sc::AbstractDataSource> trackSource;
  std::shared_ptr<QAbstractItemModel> trackModel;

  kwiver::vital::transform_2d_sptr transform;
};

// ============================================================================
class TrackRepresentation : public sg::AbstractItemRepresentation
{
public:
  TrackRepresentation()
  {
    this->setColumnRoles({
      sc::NameRole,
      sc::StartTimeRole,
      sc::EndTimeRole,
      sc::ClassificationTypeRole,
      sc::ClassificationScoreRole,
      sc::NotesRole,
    });
    this->setItemVisibilityMode(sg::OmitHidden);
  }

  Qt::ItemFlags flags(QModelIndex const& index) const override
  {
    auto const defaultFlags =
      this->sg::AbstractItemRepresentation::flags(index);

    if (index.column() == 3 || index.column() == 5)
    {
      return defaultFlags | Qt::ItemIsEditable;
    }

    return defaultFlags;
  }
};

} // namespace <anonymous>

// ============================================================================
class WindowPrivate
{
public:
  WindowPrivate(Window* q) : q_ptr{q} {}

  void registerVideoSourceFactory(
    QString const& name, sc::VideoSourceFactory* factory);

  void createWindow(WindowData* data, QString const& title,
                    sealtk::noaa::gui::Player::Role role);

  void loadDetections(WindowData* data);
  void saveDetections(WindowData* data);
  void executePipeline(QString const& pipelineFile);
  void createDetection(WindowData* data, QRectF const& detection);
  void resetActiveTool();

  WindowData* dataForView(int viewIndex);
  void setTrackModel(
    WindowData* data, std::shared_ptr<QAbstractItemModel> const& model);

<<<<<<< HEAD
  void updateTrackSelection(QModelIndexList const &selectedIndexes);
=======
  void setSelectedTrack(qint64 id);
  void updateTrackSelection(QItemSelection const& selection);
>>>>>>> 994a5f78

  Ui::Window ui;
  qtUiState uiState;

  sg::FusionModel trackModel;
  TrackRepresentation trackRepresentation;
  TrackTypeDelegate typeDelegate;
  NotesDelegate notesDelegate;

  std::unique_ptr<sc::VideoController> videoController;

  WindowData eoWindow;
  WindowData irWindow;
  WindowData uvWindow;

  WindowData* const allWindows[3] = {
    &this->eoWindow,
    &this->irWindow,
    &this->uvWindow,
  };

  float zoom = 1.0f;
  QPointF center{0.0f, 0.0f};

private:
  QTE_DECLARE_PUBLIC(Window)
  QTE_DECLARE_PUBLIC_PTR(Window)
};

// ----------------------------------------------------------------------------
QTE_IMPLEMENT_D_FUNC(Window)

// ----------------------------------------------------------------------------
Window::Window(QWidget* parent)
  : QMainWindow{parent},
    d_ptr{new WindowPrivate{this}}
{
  QTE_D();
  d->ui.setupUi(this);

  d->trackRepresentation.setSourceModel(&d->trackModel);
  d->ui.tracks->setModel(&d->trackRepresentation);
  d->ui.tracks->setItemDelegateForColumn(3, &d->typeDelegate);
  d->ui.tracks->setItemDelegateForColumn(5, &d->notesDelegate);

  constexpr auto Master = sealtk::noaa::gui::Player::Role::Master;
  constexpr auto Slave = sealtk::noaa::gui::Player::Role::Slave;

  d->createWindow(&d->eoWindow, QStringLiteral("EO Imagery"), Master);
  d->createWindow(&d->irWindow, QStringLiteral("IR Imagery"), Slave);
  d->createWindow(&d->uvWindow, QStringLiteral("UV Imagery"), Slave);

  d->eoWindow.player->setContrastMode(sg::ContrastMode::Manual);
  d->irWindow.player->setContrastMode(sg::ContrastMode::Percentile);
  d->irWindow.player->setPercentiles(0.0, 1.0);
  d->uvWindow.player->setContrastMode(sg::ContrastMode::Percentile);
  d->uvWindow.player->setPercentiles(0.0, 1.0);

  connect(d->eoWindow.player, &sg::Player::imageSizeChanged,
          d->irWindow.player, &sg::Player::setHomographyImageSize);
  connect(d->eoWindow.player, &sg::Player::imageSizeChanged,
          d->uvWindow.player, &sg::Player::setHomographyImageSize);

  connect(d->ui.actionShowIrPane, &QAction::toggled,
          d->irWindow.window, &QWidget::setVisible);
  connect(d->ui.actionShowUvPane, &QAction::toggled,
          d->uvWindow.window, &QWidget::setVisible);

  d->videoController = make_unique<sc::VideoController>(this);
  d->ui.control->setVideoController(d->videoController.get());

  connect(d->ui.actionShowImageFilename, &QAction::toggled,
          this, [d](bool show){
            for (auto* const w : d->allWindows)
            {
              w->window->setFilenameVisible(show);
            }
          });
  connect(d->ui.actionAbout, &QAction::triggered,
          this, &Window::showAbout);
  connect(d->ui.control, &sg::PlayerControl::previousFrameTriggered,
          this, [d]{
            d->videoController->previousFrame(0);
          });
  connect(d->ui.control, &sg::PlayerControl::nextFrameTriggered,
          this, [d]{
            d->videoController->nextFrame(0);
          });
  connect(d->ui.tracks->selectionModel(), &QItemSelectionModel::currentChanged,
          this, [d](QModelIndex const& repIndex){
            auto const& modelIndex =
              d->trackRepresentation.mapToSource(repIndex);
            auto const role =
              (repIndex.column() == 2 ? sc::EndTimeRole : sc::StartTimeRole);

            auto const& idData =
              d->trackModel.data(modelIndex, sc::LogicalIdentityRole);
            auto const& timeData =
              d->trackModel.data(modelIndex, role);
            if (idData.isValid() && timeData.isValid())
            {
              auto const id = idData.value<qint64>();
              auto const time =
                timeData.value<kwiver::vital::timestamp::time_t>();

              d->ui.control->setTime(time);
              for (auto* const w : d->allWindows)
              {
                w->player->setCenterToTrack(id, time);
              }
            }
          });
  connect(d->ui.tracks->selectionModel(),
          &QItemSelectionModel::selectionChanged,
          this, [d]{
            d->updateTrackSelection(
              d->ui.tracks->selectionModel()->selectedIndexes());
          });
  connect(d->ui.actionCreateDetection, &QAction::triggered,
          this, [d]{
            for (auto* const w : d->allWindows)
            {
              w->player->setActiveTool(w->createDetectionTool);
            }
          });

  connect(d->ui.tracks->selectionModel(),
          &QItemSelectionModel::selectionChanged,
          this, [d](){
            d->ui.actionDeleteDetection->setEnabled(
              d->ui.tracks->selectionModel()->hasSelection());
          });
  connect(d->ui.actionDeleteDetection, &QAction::triggered,
          this, [d]{
            // Get selected items
            auto items = QModelIndexList{};
            auto const& rows = d->ui.tracks->selectionModel()->selectedRows();
            for (auto const& ri : rows)
            {
              auto const& si = d->trackRepresentation.mapToSource(ri);
              items.append(si);
            }

            // Mark selected items as hidden
            for (auto const& si : items)
            {
              d->trackModel.setData(si, false, sc::UserVisibilityRole);
            }
          });

  d->registerVideoSourceFactory(
    QStringLiteral("Image List File..."),
    new core::ImageListVideoSourceFactory{false, d->videoController.get()});
  d->registerVideoSourceFactory(
    QStringLiteral("Image Directory..."),
    new core::ImageListVideoSourceFactory{true, d->videoController.get()});

  d->uiState.mapState("Window/state", this);
  d->uiState.mapGeometry("Window/geometry", this);
  d->uiState.mapState("Window/splitter", d->ui.centralwidget);
  d->uiState.mapState("Tracks/state", d->ui.tracks->header());
  d->uiState.mapChecked("View/showIR", d->ui.actionShowIrPane);
  d->uiState.mapChecked("View/showUV", d->ui.actionShowUvPane);
  d->uiState.mapChecked("View/showFileName", d->ui.actionShowImageFilename);

  d->uiState.restore();
}

// ----------------------------------------------------------------------------
Window::~Window()
{
}

// ----------------------------------------------------------------------------
void Window::closeEvent(QCloseEvent* e)
{
  QTE_D();

  d->uiState.save();

  QMainWindow::closeEvent(e);
}

// ----------------------------------------------------------------------------
void Window::setPipelineDirectory(QString const& directory)
{
  QTE_D();

  qDeleteAll(d->ui.menuPipeline->actions());

  sc::DirectoryListing pdir{{"pipe"}, directory};
  auto const& pipelines = pdir.files();
  auto keys = pipelines.keys();

  QCollator collator;
  collator.setNumericMode(true);
  collator.setCaseSensitivity(Qt::CaseInsensitive);
  std::sort(keys.begin(), keys.end(), collator);

  for (auto const& key : keys)
  {
    auto* const action = d->ui.menuPipeline->addAction(key);
    auto const& filename = pipelines[key];
    connect(action, &QAction::triggered, this, [filename, d]{
              d->executePipeline(filename);
            });
  }
}

// ----------------------------------------------------------------------------
float Window::zoom() const
{
  QTE_D();
  return d->zoom;
}

// ----------------------------------------------------------------------------
QPointF Window::center() const
{
  QTE_D();
  return d->center;
}

// ----------------------------------------------------------------------------
void Window::setZoom(float zoom)
{
  QTE_D();
  if (!qFuzzyCompare(zoom, d->zoom))
  {
    d->zoom = zoom;
    emit this->zoomChanged(zoom);
  }
}

// ----------------------------------------------------------------------------
void Window::setCenter(QPointF center)
{
  QTE_D();
  if (!(qFuzzyCompare(center.x(), d->center.x()) &&
        qFuzzyCompare(center.y(), d->center.y())))
  {
    d->center = center;
    emit this->centerChanged(center);
  }
}

// ----------------------------------------------------------------------------
void Window::showAbout()
{
  About about{this};
  about.exec();
}

// ----------------------------------------------------------------------------
void WindowPrivate::registerVideoSourceFactory(
  QString const& name, sc::VideoSourceFactory* factory)
{
  QTE_Q();

  for (auto* const w : this->allWindows)
  {
    w->player->registerVideoSourceFactory(name, factory, w);
  }

  QObject::connect(
    factory, &sc::VideoSourceFactory::videoSourceLoaded,
    [this](void* handle, sc::VideoSource* videoSource){
      auto* const data = static_cast<WindowData*>(handle);

      // If this view had a video source previously, delete it
      delete data->videoSource;

      // Add the new video source
      data->videoSource = videoSource;
      auto* const videoDistributor =
        this->videoController->addVideoSource(videoSource);
      data->player->setVideoSource(videoDistributor);

      // Enable pipelines
      this->ui.menuPipeline->setEnabled(true);
    });

  auto* const fileFactory =
    dynamic_cast<sc::FileVideoSourceFactory*>(factory);
  if (fileFactory)
  {
    QObject::connect(
      fileFactory, &sc::FileVideoSourceFactory::fileRequested,
      [q, fileFactory](void* handle){
        auto const& filename =
          (fileFactory->expectsDirectory()
           ? QFileDialog::getExistingDirectory(q)
           : QFileDialog::getOpenFileName(q));

        if (!filename.isNull())
        {
          fileFactory->loadFile(handle, filename);
        }
      });
  }
}

// ----------------------------------------------------------------------------
void WindowPrivate::createWindow(WindowData* data, QString const& title,
                                 sealtk::noaa::gui::Player::Role role)
{
  QTE_Q();

  data->window = new sg::SplitterWindow{q};
  data->player = new sealtk::noaa::gui::Player{role, data->window};
  data->window->setCentralWidget(data->player);
  data->window->setClosable(false);
  data->window->setWindowTitle(title);
  data->player->setDefaultColor(qRgb(240, 176, 48));
  data->createDetectionTool = new sg::CreateDetectionPlayerTool{data->player};

  QObject::connect(q, &Window::zoomChanged,
                   data->player, &sg::Player::setZoom);
  QObject::connect(data->player, &sg::Player::zoomChanged,
                   q, &Window::setZoom);
  data->player->setZoom(q->zoom());

  QObject::connect(q, &Window::centerChanged,
                   data->player, &sg::Player::setCenter);
  QObject::connect(data->player, &sg::Player::centerChanged,
                   q, &Window::setCenter);
  data->player->setCenter(q->center());

  QObject::connect(data->player, &sg::Player::imageNameChanged,
                   data->window, &sg::SplitterWindow::setFilename);

  QObject::connect(
    data->player, &sealtk::noaa::gui::Player::loadDetectionsTriggered,
    q, [data, this]{ this->loadDetections(data); });
  QObject::connect(
    data->player, &sealtk::noaa::gui::Player::saveDetectionsTriggered,
    q, [data, this]{ this->saveDetections(data); });

  QObject::connect(
    data->player, &sealtk::noaa::gui::Player::trackPicked,
    q, [this](qint64 id){ this->setSelectedTrack(id); });

  QObject::connect(
    data->createDetectionTool,
    &sg::CreateDetectionPlayerTool::detectionCreated,
    [this, data](QRectF const& detection){
      this->createDetection(data, detection);
      this->resetActiveTool();
    });

  if (role == sealtk::noaa::gui::Player::Role::Master)
  {
    data->transform = std::make_shared<sealtk::core::IdentityTransform>();
    data->player->setTransform(data->transform);
  }
  else
  {
    using kwiver::vital::transform_2d_sptr;

    data->player->setShadowTransform(
      this->eoWindow.player, this->eoWindow.transform);

    QObject::connect(
      data->player, &sealtk::noaa::gui::Player::transformChanged,
      q, [s = data->player, this](transform_2d_sptr const& xf)
      {
        for (auto* const w : this->allWindows)
        {
          if (w->player == s)
          {
            w->transform = xf;
          }
          else
          {
            w->player->setShadowTransform(s, xf);
          }
        }
      });
  }

  this->ui.centralwidget->addWidget(data->window);
}

// ----------------------------------------------------------------------------
void WindowPrivate::loadDetections(WindowData* data)
{
  QTE_Q();

  auto const& filename = QFileDialog::getOpenFileName(q);
  if (!filename.isNull())
  {
    auto uri = QUrl::fromLocalFile(filename);
    auto params = QUrlQuery{};

    params.addQueryItem("input:type", "kw18");
    uri.setQuery(params);

    data->trackSource =
      std::make_shared<sc::KwiverTrackSource>(q);

    QObject::connect(
      data->trackSource.get(), &sc::AbstractDataSource::modelReady, q,
      [data, this](std::shared_ptr<QAbstractItemModel> const& model){
        this->setTrackModel(data, model);
      });
    QObject::connect(
      data->trackSource.get(), &sc::AbstractDataSource::failed, q,
      [q](QString const& message){
        QMessageBox mb{q};
        mb.setIcon(QMessageBox::Warning);
        mb.setWindowTitle(QStringLiteral("Failed to read detections"));
        mb.setText(
          QStringLiteral("An exception occurred while reading detections."));
        mb.setDetailedText(message);
        mb.exec();
      });

    data->trackSource->readData(uri);
  }
}

// ----------------------------------------------------------------------------
void WindowPrivate::saveDetections(WindowData* data)
{
  QTE_Q();

  // Check for video
  if (!data->videoSource)
  {
    return;
  }

  // Set up writer
  sc::KwiverTracksSink writer;

  auto haveData = writer.setData(data->videoSource, data->trackModel.get());
  if (writer.setTransform(data->transform))
  {
    for (auto* const w : this->allWindows)
    {
      if (w != data)
      {
        haveData =
          writer.addData(w->trackModel.get(), w->transform) || haveData;
      }
    }
  }

  if (haveData)
  {
    auto const& filename = QFileDialog::getSaveFileName(q);
    if (!filename.isNull())
    {
      auto uri = QUrl::fromLocalFile(filename);
      auto params = QUrlQuery{};

      params.addQueryItem("output:type", "kw18");
      uri.setQuery(params);

      QObject::connect(
        &writer, &sc::AbstractDataSink::failed, q,
        [q](QString const& message){
          QMessageBox mb{q};
          mb.setIcon(QMessageBox::Critical);
          mb.setWindowTitle(QStringLiteral("Failed to write detections"));
          mb.setText(
            QStringLiteral("An exception occurred while reading detections. "
                           "The output file may be corrupt."));
          mb.setDetailedText(message);
          mb.exec();
        });

      writer.writeData(uri);
    }
  }
  else
  {
    QMessageBox::information(
      q, QStringLiteral("Nothing to do!"),
      QStringLiteral("There are no detections to be saved."));
  }
}

// ----------------------------------------------------------------------------
void WindowPrivate::executePipeline(QString const& pipelineFile)
{
  QTE_Q();

  auto const haveVideoSource = [&]{
    for (auto* const w : this->allWindows)
    {
      if (w->videoSource)
      {
        return true;
      }
    }
    return false;
  }();
  if (!haveVideoSource)
  {
    // This should never happen
    qDebug() << "Eek! No video sources loaded?!";
    return;
  }

  QProgressDialog progressDialog{
    QStringLiteral("Executing Pipeline..."), QString{}, 0, 0, q};
  progressDialog.setAutoReset(false);
  progressDialog.show();

  core::NoaaPipelineWorker worker{q};

  for (auto* const w : this->allWindows)
  {
    worker.addVideoSource(w->videoSource);
  }

  QObject::connect(
    &worker, &sc::KwiverPipelineWorker::progressRangeChanged,
    &progressDialog, &QProgressDialog::setRange);

  QObject::connect(
    &worker, &sc::KwiverPipelineWorker::progressValueChanged,
    &progressDialog, &QProgressDialog::setValue);

  QObject::connect(
    &worker, &core::NoaaPipelineWorker::trackModelReady, q,
    [this](int i, std::shared_ptr<QAbstractItemModel> const& model){
      this->setTrackModel(this->dataForView(i), model);
    });

  if (worker.initialize(pipelineFile))
  {
    worker.execute();
  }
}

// ----------------------------------------------------------------------------
WindowData* WindowPrivate::dataForView(int viewIndex)
{
  switch (viewIndex)
  {
    case 0: return &this->eoWindow;
    case 1: return &this->irWindow;
    case 2: return &this->uvWindow;
    default: return nullptr;
  }
}

// ----------------------------------------------------------------------------
void WindowPrivate::setTrackModel(
  WindowData* data, std::shared_ptr<QAbstractItemModel> const& model)
{
  if (data->trackModel)
  {
    this->trackModel.removeModel(data->trackModel.get());
  }

  data->trackModel = model;
  this->trackModel.addModel(model.get());
  data->player->setTrackModel(model.get());

  for (auto* const w : this->allWindows)
  {
    if (w != data)
    {
      w->player->setShadowTrackModel(data->player, model.get());
    }
  }
}

// ----------------------------------------------------------------------------
<<<<<<< HEAD
void WindowPrivate::updateTrackSelection(
  QModelIndexList const &selectedIndexes)
=======
void WindowPrivate::setSelectedTrack(qint64 id)
{
  QItemSelection selection;

  for (auto const row : kvr::iota(this->trackModel.rowCount()))
  {
    auto const& index = this->trackModel.index(row, 0);
    auto const& data = this->trackModel.data(index, sc::LogicalIdentityRole);
    if (data.value<qint64>() == id)
    {
      auto const r = this->trackRepresentation.mapFromSource(index).row();
      auto const c = this->trackRepresentation.columnCount();
      auto const& left = this->trackRepresentation.index(r, 0);
      auto const& right = this->trackRepresentation.index(r, c - 1);
      selection.merge({left, right}, QItemSelectionModel::Select);
    }
  }

  if (!selection.isEmpty())
  {
    this->ui.tracks->selectionModel()->select(
      selection, QItemSelectionModel::ClearAndSelect);
  }
}

// ----------------------------------------------------------------------------
void WindowPrivate::updateTrackSelection(QItemSelection const& selection)
>>>>>>> 994a5f78
{
  auto selectedTracks = QSet<qint64>{};

  for (auto const& ri : selectedIndexes)
  {
    auto const& mi = this->trackRepresentation.mapToSource(ri);
    auto const& data = this->trackModel.data(mi, sc::LogicalIdentityRole);
    selectedTracks.insert(data.value<qint64>());
  }

  for (auto* const w : this->allWindows)
  {
    w->player->setSelectedTrackIds(selectedTracks);
  }
}

// ----------------------------------------------------------------------------
void WindowPrivate::resetActiveTool()
{
  for (auto* const w : this->allWindows)
  {
    w->player->setActiveTool(nullptr);
  }
}

// ----------------------------------------------------------------------------
void WindowPrivate::createDetection(WindowData* data, QRectF const& detection)
{
  // Determine what index to use for the new detection (using the fused model,
  // not the per-view model!)
  qint64 maxId = 0;
  for (auto const row : kvr::iota(this->trackModel.rowCount()))
  {
    auto const& index = this->trackModel.index(row, 0);
    auto const& idData = this->trackModel.data(index, sc::LogicalIdentityRole);
    maxId = std::max(maxId, idData.value<qint64>());
  }

  // Determine the time stamp for the detection
  auto const& allFrames = data->videoSource->frames();
  auto const time = this->videoController->time();
  auto const framePtr = qtGet(allFrames, time);
  auto const frame = (framePtr ? *framePtr : 0);

  // Create the detection
  auto const box =
    kv::bounding_box_d{detection.left(), detection.top(),
                       detection.right(), detection.bottom()};
  auto const& kdot = std::make_shared<kv::detected_object_type>();
  kdot->set_score("unspecified", 1.0);
  auto const& detectedObject =
    std::make_shared<kv::detected_object>(box, 1.0, kdot);
  auto const& trackState =
    std::make_shared<kv::object_track_state>(frame, time, detectedObject);

  // Wrap the detection in a track
  auto const& track = kv::track::create();
  track->append(trackState);
  track->set_id(maxId + 1);

  // Ensure that the view has a track model; create one if necessary
  if (!data->trackModel)
  {
    this->setTrackModel(data, std::make_shared<sc::KwiverTrackModel>());
  }

  // Add the detection to the model
  if (auto* const kwiverTrackModel =
        qobject_cast<sc::KwiverTrackModel*>(data->trackModel.get()))
  {
    auto const& newTracks = std::make_shared<kv::object_track_set>();
    newTracks->insert(track);
    kwiverTrackModel->addTracks(newTracks);
  }
}

} // namespace gui

} // namespace noaa

} // namespace sealtk<|MERGE_RESOLUTION|>--- conflicted
+++ resolved
@@ -140,12 +140,8 @@
   void setTrackModel(
     WindowData* data, std::shared_ptr<QAbstractItemModel> const& model);
 
-<<<<<<< HEAD
+  void setSelectedTrack(qint64 id);
   void updateTrackSelection(QModelIndexList const &selectedIndexes);
-=======
-  void setSelectedTrack(qint64 id);
-  void updateTrackSelection(QItemSelection const& selection);
->>>>>>> 994a5f78
 
   Ui::Window ui;
   qtUiState uiState;
@@ -718,10 +714,6 @@
 }
 
 // ----------------------------------------------------------------------------
-<<<<<<< HEAD
-void WindowPrivate::updateTrackSelection(
-  QModelIndexList const &selectedIndexes)
-=======
 void WindowPrivate::setSelectedTrack(qint64 id)
 {
   QItemSelection selection;
@@ -748,8 +740,8 @@
 }
 
 // ----------------------------------------------------------------------------
-void WindowPrivate::updateTrackSelection(QItemSelection const& selection)
->>>>>>> 994a5f78
+void WindowPrivate::updateTrackSelection(
+  QModelIndexList const &selectedIndexes)
 {
   auto selectedTracks = QSet<qint64>{};
 
