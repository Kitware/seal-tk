/* This file is part of SEAL-TK, and is distributed under the OSI-approved BSD
 * 3-Clause License. See top-level LICENSE file or
 * https://github.com/Kitware/seal-tk/blob/master/LICENSE for details. */

#include <sealtk/noaa/gui/Window.hpp>
#include "ui_Window.h"

#include <sealtk/noaa/gui/About.hpp>
#include <sealtk/noaa/gui/NotesDelegate.hpp>
#include <sealtk/noaa/gui/Player.hpp>
#include <sealtk/noaa/gui/TrackTypeDelegate.hpp>

#include <sealtk/noaa/core/ImageListVideoSourceFactory.hpp>
#include <sealtk/noaa/core/NoaaPipelineWorker.hpp>

#include <sealtk/gui/AbstractItemRepresentation.hpp>
#include <sealtk/gui/CreateDetectionPlayerTool.hpp>
#include <sealtk/gui/FusionModel.hpp>

#include <sealtk/core/DataModelTypes.hpp>
#include <sealtk/core/DirectoryListing.hpp>
#include <sealtk/core/FileVideoSourceFactory.hpp>
<<<<<<< HEAD
#include <sealtk/core/IdentityTransform.hpp>
=======
#include <sealtk/core/KwiverDetectionsSink.hpp>
#include <sealtk/core/KwiverPipelineWorker.hpp>
#include <sealtk/core/KwiverTrackModel.hpp>
>>>>>>> 71cf3d64
#include <sealtk/core/KwiverTrackSource.hpp>
#include <sealtk/core/KwiverTracksSink.hpp>
#include <sealtk/core/KwiverVideoSource.hpp>
#include <sealtk/core/VideoController.hpp>
#include <sealtk/core/VideoSource.hpp>
#include <sealtk/core/VideoSourceFactory.hpp>

#include <sealtk/util/unique.hpp>

#include <sealtk/gui/SplitterWindow.hpp>

#include <vital/range/iota.h>
#include <vital/types/object_track_set.h>

#include <qtGet.h>
#include <qtStlUtil.h>
#include <qtUiState.h>

#include <QCollator>
#include <QDebug>
#include <QDockWidget>
#include <QFileDialog>
#include <QMessageBox>
#include <QProgressDialog>
#include <QUrl>
#include <QUrlQuery>
#include <QVector>

#include <algorithm>
#include <memory>

namespace sc = sealtk::core;
namespace sg = sealtk::gui;

namespace kv = kwiver::vital;
namespace kvr = kwiver::vital::range;

namespace sealtk
{

namespace noaa
{

namespace gui
{

namespace // anonymous
{

// ============================================================================
struct WindowData
{
  sc::VideoSource* videoSource = nullptr;
  sg::SplitterWindow* window = nullptr;
  sealtk::noaa::gui::Player* player = nullptr;
  sealtk::gui::CreateDetectionPlayerTool* createDetectionTool = nullptr;

  std::shared_ptr<sc::AbstractDataSource> trackSource;
  std::shared_ptr<QAbstractItemModel> trackModel;

  kwiver::vital::transform_2d_sptr transform;
};

// ============================================================================
class TrackRepresentation : public sg::AbstractItemRepresentation
{
public:
  TrackRepresentation()
  {
    this->setColumnRoles({
      sc::NameRole,
      sc::StartTimeRole,
      sc::EndTimeRole,
      sc::ClassificationTypeRole,
      sc::ClassificationScoreRole,
      sc::NotesRole,
    });
    this->setItemVisibilityMode(sg::OmitHidden);
  }

  Qt::ItemFlags flags(QModelIndex const& index) const override
  {
    auto const defaultFlags =
      this->sg::AbstractItemRepresentation::flags(index);

    if (index.column() == 3 || index.column() == 5)
    {
      return defaultFlags | Qt::ItemIsEditable;
    }

    return defaultFlags;
  }
};

} // namespace <anonymous>

// ============================================================================
class WindowPrivate
{
public:
  WindowPrivate(Window* q) : q_ptr{q} {}

  void registerVideoSourceFactory(
    QString const& name, sc::VideoSourceFactory* factory);

  void createWindow(WindowData* data, QString const& title,
                    sealtk::noaa::gui::Player::Role role);

  void loadDetections(WindowData* data);
  void saveDetections(WindowData* data);
  void executePipeline(QString const& pipelineFile);
  void createDetection(WindowData* data, QRectF const& detection);
  void resetActiveTool();

  WindowData* dataForView(int viewIndex);
  void setTrackModel(
    WindowData* data, std::shared_ptr<QAbstractItemModel> const& model);

  void updateTrackSelection(QItemSelection const& selection);

  Ui::Window ui;
  qtUiState uiState;

  sg::FusionModel trackModel;
  TrackRepresentation trackRepresentation;
  TrackTypeDelegate typeDelegate;
  NotesDelegate notesDelegate;

  std::unique_ptr<sc::VideoController> videoController;

  WindowData eoWindow;
  WindowData irWindow;
  WindowData uvWindow;

  WindowData* const allWindows[3] = {
    &this->eoWindow,
    &this->irWindow,
    &this->uvWindow,
  };

  float zoom = 1.0f;
  QPointF center{0.0f, 0.0f};

private:
  QTE_DECLARE_PUBLIC(Window)
  QTE_DECLARE_PUBLIC_PTR(Window)
};

// ----------------------------------------------------------------------------
QTE_IMPLEMENT_D_FUNC(Window)

// ----------------------------------------------------------------------------
Window::Window(QWidget* parent)
  : QMainWindow{parent},
    d_ptr{new WindowPrivate{this}}
{
  QTE_D();
  d->ui.setupUi(this);

  d->trackRepresentation.setSourceModel(&d->trackModel);
  d->ui.tracks->setModel(&d->trackRepresentation);
  d->ui.tracks->setItemDelegateForColumn(3, &d->typeDelegate);
  d->ui.tracks->setItemDelegateForColumn(5, &d->notesDelegate);

  constexpr auto Master = sealtk::noaa::gui::Player::Role::Master;
  constexpr auto Slave = sealtk::noaa::gui::Player::Role::Slave;

  d->createWindow(&d->eoWindow, QStringLiteral("EO Imagery"), Master);
  d->createWindow(&d->irWindow, QStringLiteral("IR Imagery"), Slave);
  d->createWindow(&d->uvWindow, QStringLiteral("UV Imagery"), Slave);

  d->eoWindow.player->setContrastMode(sg::ContrastMode::Manual);
  d->irWindow.player->setContrastMode(sg::ContrastMode::Percentile);
  d->irWindow.player->setPercentiles(0.0, 1.0);
  d->uvWindow.player->setContrastMode(sg::ContrastMode::Percentile);
  d->uvWindow.player->setPercentiles(0.0, 1.0);

  connect(d->eoWindow.player, &sg::Player::imageSizeChanged,
          d->irWindow.player, &sg::Player::setHomographyImageSize);
  connect(d->eoWindow.player, &sg::Player::imageSizeChanged,
          d->uvWindow.player, &sg::Player::setHomographyImageSize);

  connect(d->ui.actionShowIrPane, &QAction::toggled,
          d->irWindow.window, &QWidget::setVisible);
  connect(d->ui.actionShowUvPane, &QAction::toggled,
          d->uvWindow.window, &QWidget::setVisible);

  d->videoController = make_unique<sc::VideoController>(this);
  d->ui.control->setVideoController(d->videoController.get());

  connect(d->ui.actionAbout, &QAction::triggered,
          this, &Window::showAbout);
  connect(d->ui.control, &sg::PlayerControl::previousFrameTriggered,
          this, [d]{
            d->videoController->previousFrame(0);
          });
  connect(d->ui.control, &sg::PlayerControl::nextFrameTriggered,
          this, [d]{
            d->videoController->nextFrame(0);
          });
  connect(d->ui.tracks->selectionModel(), &QItemSelectionModel::currentChanged,
          this, [d](QModelIndex const& repIndex){
            auto const& modelIndex =
              d->trackRepresentation.mapToSource(repIndex);
            auto const role =
              (repIndex.column() == 2 ? sc::EndTimeRole : sc::StartTimeRole);

            auto const& idData =
              d->trackModel.data(modelIndex, sc::LogicalIdentityRole);
            auto const& timeData =
              d->trackModel.data(modelIndex, role);
            if (idData.isValid() && timeData.isValid())
            {
              auto const id = idData.value<qint64>();
              auto const time =
                timeData.value<kwiver::vital::timestamp::time_t>();

              d->ui.control->setTime(time);
              for (auto* const w : d->allWindows)
              {
                w->player->setCenterToTrack(id, time);
              }
            }
          });
  connect(d->ui.tracks->selectionModel(),
          &QItemSelectionModel::selectionChanged,
          this, [d](QItemSelection const& selection){
            d->updateTrackSelection(selection);
          });
  connect(d->ui.actionCreateDetection, &QAction::triggered,
          this, [d]{
            d->eoWindow.player->setActiveTool(d->eoWindow.createDetectionTool);
            d->irWindow.player->setActiveTool(d->irWindow.createDetectionTool);
          });

  connect(d->ui.tracks->selectionModel(),
          &QItemSelectionModel::selectionChanged,
          this, [d](QItemSelection const& selection){
            d->ui.actionDeleteDetection->setEnabled(!selection.isEmpty());
          });
  connect(d->ui.actionDeleteDetection, &QAction::triggered,
          this, [d]{
            // Get selected items
            auto items = QModelIndexList{};
            auto const& rows = d->ui.tracks->selectionModel()->selectedRows();
            for (auto const& ri : rows)
            {
              auto const& si = d->trackRepresentation.mapToSource(ri);
              items.append(si);
            }

            // Mark selected items as hidden
            for (auto const& si : items)
            {
              d->trackModel.setData(si, false, sc::UserVisibilityRole);
            }
          });

  d->registerVideoSourceFactory(
    QStringLiteral("Image List File..."),
    new core::ImageListVideoSourceFactory{false, d->videoController.get()});
  d->registerVideoSourceFactory(
    QStringLiteral("Image Directory..."),
    new core::ImageListVideoSourceFactory{true, d->videoController.get()});

  d->uiState.mapState("Window/state", this);
  d->uiState.mapGeometry("Window/geometry", this);
  d->uiState.mapState("Window/splitter", d->ui.centralwidget);
  d->uiState.mapState("Tracks/state", d->ui.tracks->header());
  d->uiState.mapChecked("View/showIR", d->ui.actionShowIrPane);
  d->uiState.mapChecked("View/showUV", d->ui.actionShowUvPane);

  d->uiState.restore();
}

// ----------------------------------------------------------------------------
Window::~Window()
{
}

// ----------------------------------------------------------------------------
void Window::closeEvent(QCloseEvent* e)
{
  QTE_D();

  d->uiState.save();

  QMainWindow::closeEvent(e);
}

// ----------------------------------------------------------------------------
void Window::setPipelineDirectory(QString const& directory)
{
  QTE_D();

  qDeleteAll(d->ui.menuPipeline->actions());

  sc::DirectoryListing pdir{{"pipe"}, directory};
  auto const& pipelines = pdir.files();
  auto keys = pipelines.keys();

  QCollator collator;
  collator.setNumericMode(true);
  collator.setCaseSensitivity(Qt::CaseInsensitive);
  std::sort(keys.begin(), keys.end(), collator);

  for (auto const& key : keys)
  {
    auto* const action = d->ui.menuPipeline->addAction(key);
    auto const& filename = pipelines[key];
    connect(action, &QAction::triggered, this, [filename, d]{
              d->executePipeline(filename);
            });
  }
}

// ----------------------------------------------------------------------------
float Window::zoom() const
{
  QTE_D();
  return d->zoom;
}

// ----------------------------------------------------------------------------
QPointF Window::center() const
{
  QTE_D();
  return d->center;
}

// ----------------------------------------------------------------------------
void Window::setZoom(float zoom)
{
  QTE_D();
  if (!qFuzzyCompare(zoom, d->zoom))
  {
    d->zoom = zoom;
    emit this->zoomChanged(zoom);
  }
}

// ----------------------------------------------------------------------------
void Window::setCenter(QPointF center)
{
  QTE_D();
  if (!(qFuzzyCompare(center.x(), d->center.x()) &&
        qFuzzyCompare(center.y(), d->center.y())))
  {
    d->center = center;
    emit this->centerChanged(center);
  }
}

// ----------------------------------------------------------------------------
void Window::showAbout()
{
  About about{this};
  about.exec();
}

// ----------------------------------------------------------------------------
void WindowPrivate::registerVideoSourceFactory(
  QString const& name, sc::VideoSourceFactory* factory)
{
  QTE_Q();

  for (auto* const w : this->allWindows)
  {
    w->player->registerVideoSourceFactory(name, factory, w);
  }

  QObject::connect(
    factory, &sc::VideoSourceFactory::videoSourceLoaded,
    [this](void* handle, sc::VideoSource* videoSource){
      auto* const data = static_cast<WindowData*>(handle);

      // If this view had a video source previously, delete it
      delete data->videoSource;

      // Add the new video source
      data->videoSource = videoSource;
      auto* const videoDistributor =
        this->videoController->addVideoSource(videoSource);
      data->player->setVideoSource(videoDistributor);

      // Enable pipelines
      this->ui.menuPipeline->setEnabled(true);
    });

  auto* const fileFactory =
    dynamic_cast<sc::FileVideoSourceFactory*>(factory);
  if (fileFactory)
  {
    QObject::connect(
      fileFactory, &sc::FileVideoSourceFactory::fileRequested,
      [q, fileFactory](void* handle){
        auto const& filename =
          (fileFactory->expectsDirectory()
           ? QFileDialog::getExistingDirectory(q)
           : QFileDialog::getOpenFileName(q));

        if (!filename.isNull())
        {
          fileFactory->loadFile(handle, filename);
        }
      });
  }
}

// ----------------------------------------------------------------------------
void WindowPrivate::createWindow(WindowData* data, QString const& title,
                                 sealtk::noaa::gui::Player::Role role)
{
  QTE_Q();

  data->window = new sg::SplitterWindow{q};
  data->player = new sealtk::noaa::gui::Player{role, data->window};
  data->window->setCentralWidget(data->player);
  data->window->setClosable(false);
  data->window->setWindowTitle(title);
  data->player->setDefaultColor(qRgb(240, 176, 48));
  data->createDetectionTool = new sg::CreateDetectionPlayerTool{data->player};

  QObject::connect(q, &Window::zoomChanged,
                   data->player, &sg::Player::setZoom);
  QObject::connect(data->player, &sg::Player::zoomChanged,
                   q, &Window::setZoom);
  data->player->setZoom(q->zoom());

  QObject::connect(q, &Window::centerChanged,
                   data->player, &sg::Player::setCenter);
  QObject::connect(data->player, &sg::Player::centerChanged,
                   q, &Window::setCenter);
  data->player->setCenter(q->center());

  QObject::connect(
    data->player, &sealtk::noaa::gui::Player::loadDetectionsTriggered,
    q, [data, this]{ this->loadDetections(data); });
  QObject::connect(
    data->player, &sealtk::noaa::gui::Player::saveDetectionsTriggered,
    q, [data, this]{ this->saveDetections(data); });

<<<<<<< HEAD
  if (role == sealtk::noaa::gui::Player::Role::Master)
  {
    data->transform = std::make_shared<sealtk::core::IdentityTransform>();
  }
  else
  {
    using kwiver::vital::transform_2d_sptr;

    data->player->setShadowTransform(
      this->eoWindow.player, this->eoWindow.transform);

    QObject::connect(
      data->player, &sealtk::noaa::gui::Player::transformChanged,
      q, [s = data->player, this](transform_2d_sptr const& xf)
      {
        for (auto* const w : this->allWindows)
        {
          if (w->player == s)
          {
            w->transform = xf;
          }
          else
          {
            w->player->setShadowTransform(s, xf);
          }
        }
      });
  }
=======
  QObject::connect(
    data->createDetectionTool,
    &sg::CreateDetectionPlayerTool::detectionCreated,
    [this, data](QRectF const& detection){
      this->createDetection(data, detection);
      this->resetActiveTool();
    });
>>>>>>> 71cf3d64

  this->ui.centralwidget->addWidget(data->window);
}

// ----------------------------------------------------------------------------
void WindowPrivate::loadDetections(WindowData* data)
{
  QTE_Q();

  auto const& filename = QFileDialog::getOpenFileName(q);
  if (!filename.isNull())
  {
    auto uri = QUrl::fromLocalFile(filename);
    auto params = QUrlQuery{};

    params.addQueryItem("input:type", "kw18");
    uri.setQuery(params);

    data->trackSource =
      std::make_shared<sc::KwiverTrackSource>(q);

    QObject::connect(
      data->trackSource.get(), &sc::AbstractDataSource::modelReady, q,
      [data, this](std::shared_ptr<QAbstractItemModel> const& model){
        this->setTrackModel(data, model);
      });
    QObject::connect(
      data->trackSource.get(), &sc::AbstractDataSource::failed, q,
      [q](QString const& message){
        QMessageBox mb{q};
        mb.setIcon(QMessageBox::Warning);
        mb.setWindowTitle(QStringLiteral("Failed to read detections"));
        mb.setText(
          QStringLiteral("An exception occurred while reading detections."));
        mb.setDetailedText(message);
        mb.exec();
      });

    data->trackSource->readData(uri);
  }
}

// ----------------------------------------------------------------------------
void WindowPrivate::saveDetections(WindowData* data)
{
  QTE_Q();

  // Check for video
  if (!data->videoSource)
  {
    return;
  }

  // Set up writer
  sc::KwiverTracksSink writer;

  auto haveData = writer.setData(data->videoSource, data->trackModel.get());
  if (writer.setTransform(data->transform))
  {
    for (auto* const w : this->allWindows)
    {
      if (w != data)
      {
        haveData =
          writer.addData(w->trackModel.get(), w->transform) || haveData;
      }
    }
  }

  if (haveData)
  {
    auto const& filename = QFileDialog::getSaveFileName(q);
    if (!filename.isNull())
    {
      auto uri = QUrl::fromLocalFile(filename);
      auto params = QUrlQuery{};

      params.addQueryItem("output:type", "kw18");
      uri.setQuery(params);

      QObject::connect(
        &writer, &sc::AbstractDataSink::failed, q,
        [q](QString const& message){
          QMessageBox mb{q};
          mb.setIcon(QMessageBox::Critical);
          mb.setWindowTitle(QStringLiteral("Failed to write detections"));
          mb.setText(
            QStringLiteral("An exception occurred while reading detections. "
                           "The output file may be corrupt."));
          mb.setDetailedText(message);
          mb.exec();
        });

      writer.writeData(uri);
    }
  }
  else
  {
    QMessageBox::information(
      q, QStringLiteral("Nothing to do!"),
      QStringLiteral("There are no detections to be saved."));
  }
}

// ----------------------------------------------------------------------------
void WindowPrivate::executePipeline(QString const& pipelineFile)
{
  QTE_Q();

  auto const haveVideoSource = [&]{
    for (auto* const w : this->allWindows)
    {
      if (w->videoSource)
      {
        return true;
      }
    }
    return false;
  }();
  if (!haveVideoSource)
  {
    // This should never happen
    qDebug() << "Eek! No video sources loaded?!";
    return;
  }

  QProgressDialog progressDialog{
    QStringLiteral("Executing Pipeline..."), QString{}, 0, 0, q};
  progressDialog.setAutoReset(false);
  progressDialog.show();

  core::NoaaPipelineWorker worker{q};

  for (auto* const w : this->allWindows)
  {
    worker.addVideoSource(w->videoSource);
  }

  QObject::connect(
    &worker, &sc::KwiverPipelineWorker::progressRangeChanged,
    &progressDialog, &QProgressDialog::setRange);

  QObject::connect(
    &worker, &sc::KwiverPipelineWorker::progressValueChanged,
    &progressDialog, &QProgressDialog::setValue);

  QObject::connect(
    &worker, &core::NoaaPipelineWorker::trackModelReady, q,
    [this](int i, std::shared_ptr<QAbstractItemModel> const& model){
      this->setTrackModel(this->dataForView(i), model);
    });

  if (worker.initialize(pipelineFile))
  {
    worker.execute();
  }
}

// ----------------------------------------------------------------------------
WindowData* WindowPrivate::dataForView(int viewIndex)
{
  switch (viewIndex)
  {
    case 0: return &this->eoWindow;
    case 1: return &this->irWindow;
    case 2: return &this->uvWindow;
    default: return nullptr;
  }
}

// ----------------------------------------------------------------------------
void WindowPrivate::setTrackModel(
  WindowData* data, std::shared_ptr<QAbstractItemModel> const& model)
{
  if (data->trackModel)
  {
    this->trackModel.removeModel(data->trackModel.get());
  }

  data->trackModel = model;
  this->trackModel.addModel(model.get());
  data->player->setTrackModel(model.get());

  for (auto* const w : this->allWindows)
  {
    if (w != data)
    {
      w->player->setShadowTrackModel(data->player, model.get());
    }
  }
}

// ----------------------------------------------------------------------------
void WindowPrivate::updateTrackSelection(QItemSelection const& selection)
{
  auto selectedTracks = QSet<qint64>{};

  for (auto const& ri : selection.indexes())
  {
    auto const& mi = this->trackRepresentation.mapToSource(ri);
    auto const& data = this->trackModel.data(mi, sc::LogicalIdentityRole);
    selectedTracks.insert(data.value<qint64>());
  }

  for (auto* const w : this->allWindows)
  {
    w->player->setSelectedTrackIds(selectedTracks);
  }
}

// ----------------------------------------------------------------------------
void WindowPrivate::resetActiveTool()
{
  this->eoWindow.player->setActiveTool(nullptr);
  this->irWindow.player->setActiveTool(nullptr);
}

// ----------------------------------------------------------------------------
void WindowPrivate::createDetection(WindowData* data, QRectF const& detection)
{
  // Determine what index to use for the new detection (using the fused model,
  // not the per-view model!)
  qint64 maxId = 0;
  for (auto const row : kvr::iota(this->trackModel.rowCount()))
  {
    auto const& index = this->trackModel.index(row, 0);
    auto const& idData = this->trackModel.data(index, sc::LogicalIdentityRole);
    maxId = std::max(maxId, idData.value<qint64>());
  }

  // Determine the time stamp for the detection
  auto const& allFrames = data->videoSource->frames();
  auto const time = this->videoController->time();
  auto const framePtr = qtGet(allFrames, time);
  auto const frame = (framePtr ? *framePtr : 0);

  // Create the detection
  auto const box =
    kv::bounding_box_d{detection.left(), detection.top(),
                       detection.right(), detection.bottom()};
  auto const& detectedObject = std::make_shared<kv::detected_object>(box);
  auto const& trackState =
    std::make_shared<kv::object_track_state>(frame, time, detectedObject);

  // Wrap the detection in a track
  auto const& track = kv::track::create();
  track->append(trackState);
  track->set_id(maxId + 1);

  // Ensure that the view has a track model; create one if necessary
  if (!data->trackModel)
  {
    this->setTrackModel(data, std::make_shared<sc::KwiverTrackModel>());
  }

  // Add the detection to the model
  if (auto* const kwiverTrackModel =
        qobject_cast<sc::KwiverTrackModel*>(data->trackModel.get()))
  {
    auto const& newTracks = std::make_shared<kv::object_track_set>();
    newTracks->insert(track);
    kwiverTrackModel->addTracks(newTracks);
  }
}

} // namespace gui

} // namespace noaa

} // namespace sealtk<|MERGE_RESOLUTION|>--- conflicted
+++ resolved
@@ -20,13 +20,8 @@
 #include <sealtk/core/DataModelTypes.hpp>
 #include <sealtk/core/DirectoryListing.hpp>
 #include <sealtk/core/FileVideoSourceFactory.hpp>
-<<<<<<< HEAD
 #include <sealtk/core/IdentityTransform.hpp>
-=======
-#include <sealtk/core/KwiverDetectionsSink.hpp>
-#include <sealtk/core/KwiverPipelineWorker.hpp>
 #include <sealtk/core/KwiverTrackModel.hpp>
->>>>>>> 71cf3d64
 #include <sealtk/core/KwiverTrackSource.hpp>
 #include <sealtk/core/KwiverTracksSink.hpp>
 #include <sealtk/core/KwiverVideoSource.hpp>
@@ -258,8 +253,10 @@
           });
   connect(d->ui.actionCreateDetection, &QAction::triggered,
           this, [d]{
-            d->eoWindow.player->setActiveTool(d->eoWindow.createDetectionTool);
-            d->irWindow.player->setActiveTool(d->irWindow.createDetectionTool);
+            for (auto* const w : d->allWindows)
+            {
+              w->player->setActiveTool(w->createDetectionTool);
+            }
           });
 
   connect(d->ui.tracks->selectionModel(),
@@ -469,7 +466,14 @@
     data->player, &sealtk::noaa::gui::Player::saveDetectionsTriggered,
     q, [data, this]{ this->saveDetections(data); });
 
-<<<<<<< HEAD
+  QObject::connect(
+    data->createDetectionTool,
+    &sg::CreateDetectionPlayerTool::detectionCreated,
+    [this, data](QRectF const& detection){
+      this->createDetection(data, detection);
+      this->resetActiveTool();
+    });
+
   if (role == sealtk::noaa::gui::Player::Role::Master)
   {
     data->transform = std::make_shared<sealtk::core::IdentityTransform>();
@@ -498,15 +502,6 @@
         }
       });
   }
-=======
-  QObject::connect(
-    data->createDetectionTool,
-    &sg::CreateDetectionPlayerTool::detectionCreated,
-    [this, data](QRectF const& detection){
-      this->createDetection(data, detection);
-      this->resetActiveTool();
-    });
->>>>>>> 71cf3d64
 
   this->ui.centralwidget->addWidget(data->window);
 }
@@ -720,8 +715,10 @@
 // ----------------------------------------------------------------------------
 void WindowPrivate::resetActiveTool()
 {
-  this->eoWindow.player->setActiveTool(nullptr);
-  this->irWindow.player->setActiveTool(nullptr);
+  for (auto* const w : this->allWindows)
+  {
+    w->player->setActiveTool(nullptr);
+  }
 }
 
 // ----------------------------------------------------------------------------
