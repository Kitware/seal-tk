/* This file is part of SEAL-TK, and is distributed under the OSI-approved BSD
 * 3-Clause License. See top-level LICENSE file or
 * https://github.com/Kitware/seal-tk/blob/master/LICENSE for details. */

#include <sealtk/noaa/gui/Window.hpp>
#include "ui_Window.h"

#include <sealtk/noaa/gui/About.hpp>
#include <sealtk/noaa/gui/Player.hpp>

#include <sealtk/noaa/core/ImageListVideoSourceFactory.hpp>

<<<<<<< HEAD
#include <sealtk/core/DirectoryListing.hpp>
#include <sealtk/core/FileVideoSourceFactory.hpp>
#include <sealtk/core/KwiverPipelineWorker.hpp>
=======
#include <sealtk/gui/AbstractItemRepresentation.hpp>
#include <sealtk/gui/FusionModel.hpp>

#include <sealtk/core/DataModelTypes.hpp>
#include <sealtk/core/FileVideoSourceFactory.hpp>
#include <sealtk/core/KwiverTrackSource.hpp>
>>>>>>> d1bac037
#include <sealtk/core/KwiverVideoSource.hpp>
#include <sealtk/core/VideoController.hpp>
#include <sealtk/core/VideoSource.hpp>
#include <sealtk/core/VideoSourceFactory.hpp>

#include <sealtk/util/unique.hpp>

#include <sealtk/gui/SplitterWindow.hpp>

#include <qtStlUtil.h>

#include <QCollator>
#include <QDockWidget>
#include <QFileDialog>
#include <QMessageBox>
<<<<<<< HEAD
#include <QProgressDialog>
=======
#include <QUrl>
#include <QUrlQuery>
>>>>>>> d1bac037
#include <QVector>

#include <memory>

namespace sc = sealtk::core;
namespace sg = sealtk::gui;

namespace sealtk
{

namespace noaa
{

namespace gui
{

namespace // anonymous
{

//=============================================================================
struct WindowData
{
  sc::VideoSource* videoSource = nullptr;
  sg::SplitterWindow* window = nullptr;
  sealtk::noaa::gui::Player* player = nullptr;

  std::shared_ptr<sc::AbstractDataSource> trackSource;
  std::shared_ptr<QAbstractItemModel> trackModel;
};

//=============================================================================
class TrackRepresentation : public sg::AbstractItemRepresentation
{
public:
  TrackRepresentation()
  {
    this->setColumnRoles({sc::NameRole, sc::StartTimeRole});
  }

  QVariant headerData(int section, Qt::Orientation orientation,
                      int role = Qt::DisplayRole) const override
  {
    if (orientation == Qt::Horizontal && role == Qt::DisplayRole &&
        section >= 0 && section < this->columnCount())
    {
      switch (this->roleForColumn(section))
      {
        case sc::StartTimeRole:
        case sc::EndTimeRole:
          return QStringLiteral("Time");
        default:
          break;
      }
    }

    return this->AbstractItemRepresentation::headerData(
      section, orientation, role);
  }
};

}

//=============================================================================
class WindowPrivate
{
public:
  WindowPrivate(Window* q) : q_ptr{q} {}

<<<<<<< HEAD
  void registerVideoSourceFactory(
    QString const& name, sealtk::core::VideoSourceFactory* factory);

  void createWindow(WindowData* data, QString const& title,
                    sealtk::noaa::gui::Player::Role role);

  void executePipeline(QString const& pipelineFile);
=======
  void registerVideoSourceFactory(QString const& name,
                                  sc::VideoSourceFactory* factory);
  void createWindow(WindowData* data, QString const& title);
  void loadDetections(WindowData* data);
>>>>>>> d1bac037

  Ui::Window ui;

  sg::FusionModel trackModel;
  TrackRepresentation trackRepresentation;

  std::unique_ptr<sc::VideoController> videoController;

  WindowData eoWindow;
  WindowData irWindow;

  float zoom = 1.0f;
  QPointF center{0.0f, 0.0f};

private:
  QTE_DECLARE_PUBLIC(Window)
  QTE_DECLARE_PUBLIC_PTR(Window)
};

//-----------------------------------------------------------------------------
QTE_IMPLEMENT_D_FUNC(Window)

//-----------------------------------------------------------------------------
Window::Window(QString const& pipelineDirectory, QWidget* parent)
  : QMainWindow{parent},
    d_ptr{new WindowPrivate{this}}
{
  QTE_D();
  d->ui.setupUi(this);

<<<<<<< HEAD
  constexpr auto Master = sealtk::noaa::gui::Player::Role::Master;
  constexpr auto Slave = sealtk::noaa::gui::Player::Role::Slave;

  d->createWindow(&d->eoWindow, QStringLiteral("EO Imagery"), Master);
  d->createWindow(&d->irWindow, QStringLiteral("IR Imagery"), Slave);
=======
  d->trackRepresentation.setSourceModel(&d->trackModel);
  d->ui.tracks->setModel(&d->trackRepresentation);

  d->createWindow(&d->eoWindow, QStringLiteral("EO Imagery"));
  d->createWindow(&d->irWindow, QStringLiteral("IR Imagery"));
>>>>>>> d1bac037

  d->eoWindow.player->setContrastMode(sg::ContrastMode::Manual);
  d->irWindow.player->setContrastMode(sg::ContrastMode::Percentile);
  d->irWindow.player->setPercentiles(0.0, 1.0);

  d->videoController = make_unique<sc::VideoController>(this);
  d->ui.control->setVideoController(d->videoController.get());

  connect(d->ui.actionAbout, &QAction::triggered,
          this, &Window::showAbout);
  connect(d->ui.control, &sg::PlayerControl::previousFrameTriggered,
          this, [d]{
            d->videoController->previousFrame(0);
          });
  connect(d->ui.control, &sg::PlayerControl::nextFrameTriggered,
          this, [d]{
            d->videoController->nextFrame(0);
          });

  d->registerVideoSourceFactory(
    "Image List File...",
    new core::ImageListVideoSourceFactory{false, d->videoController.get()});
  d->registerVideoSourceFactory(
    "Image Directory...",
    new core::ImageListVideoSourceFactory{true, d->videoController.get()});

  sealtk::core::DirectoryListing pdir{{"pipe"}, pipelineDirectory};
  auto const& pipelines = pdir.files();
  auto keys = pipelines.keys();

  QCollator collator;
  collator.setNumericMode(true);
  collator.setCaseSensitivity(Qt::CaseInsensitive);
  std::sort(keys.begin(), keys.end(), collator);

  for (auto const& key : keys)
  {
    auto* const action = d->ui.menuPipeline->addAction(key);
    auto const& filename = pipelines[key];
    connect(action, &QAction::triggered, this, [filename, d]{
      d->executePipeline(filename);
    });
  }
}

//-----------------------------------------------------------------------------
Window::~Window()
{
}

//-----------------------------------------------------------------------------
float Window::zoom() const
{
  QTE_D();
  return d->zoom;
}

//-----------------------------------------------------------------------------
QPointF Window::center() const
{
  QTE_D();
  return d->center;
}

//-----------------------------------------------------------------------------
void Window::setZoom(float zoom)
{
  QTE_D();
  if (!qFuzzyCompare(zoom, d->zoom))
  {
    d->zoom = zoom;
    emit this->zoomChanged(zoom);
  }
}

//-----------------------------------------------------------------------------
void Window::setCenter(QPointF center)
{
  QTE_D();
  if (!(qFuzzyCompare(center.x(), d->center.x()) &&
        qFuzzyCompare(center.y(), d->center.y())))
  {
    d->center = center;
    emit this->centerChanged(center);
  }
}

//-----------------------------------------------------------------------------
void Window::showAbout()
{
  About about{this};
  about.exec();
}

//-----------------------------------------------------------------------------
void WindowPrivate::registerVideoSourceFactory(
  QString const& name, sc::VideoSourceFactory* factory)
{
  QTE_Q();

  this->eoWindow.player->registerVideoSourceFactory(name, factory,
                                                    &this->eoWindow);
  this->irWindow.player->registerVideoSourceFactory(name, factory,
                                                    &this->irWindow);

  QObject::connect(
    factory, &sc::VideoSourceFactory::videoSourceLoaded,
    [this, q](void* handle, sc::VideoSource* videoSource)
  {
    auto* data = static_cast<WindowData*>(handle);

    // If this view had a video source previously, delete it
    delete data->videoSource;

    // Add the new video source
    data->videoSource = videoSource;
    auto* const videoDistributor =
      this->videoController->addVideoSource(videoSource);
    data->player->setVideoSource(videoDistributor);

    // Enable pipelines
    this->ui.menuPipeline->setEnabled(true);
  });

  auto* fileFactory =
    dynamic_cast<sc::FileVideoSourceFactory*>(factory);
  if (fileFactory)
  {
    QObject::connect(
      fileFactory, &sc::FileVideoSourceFactory::fileRequested,
      [q, fileFactory](void* handle){
        QString filename;
        if (fileFactory->expectsDirectory())
        {
          filename = QFileDialog::getExistingDirectory(q);
        }
        else
        {
          filename = QFileDialog::getOpenFileName(q);
        }

        if (!filename.isNull())
        {
          fileFactory->loadFile(handle, filename);
        }
      });
  }
}

//-----------------------------------------------------------------------------
void WindowPrivate::createWindow(WindowData* data, QString const& title,
                                 sealtk::noaa::gui::Player::Role role)
{
  QTE_Q();

<<<<<<< HEAD
  data->window = new sealtk::gui::SplitterWindow{q};
  data->player = new sealtk::noaa::gui::Player{role, data->window};
=======
  data->window = new sg::SplitterWindow{q};
  data->player = new sealtk::noaa::gui::Player{data->window};
>>>>>>> d1bac037
  data->window->setCentralWidget(data->player);
  data->window->setClosable(false);
  data->window->setWindowTitle(title);

  QObject::connect(q, &Window::zoomChanged,
                   data->player, &sg::Player::setZoom);
  QObject::connect(data->player, &sg::Player::zoomChanged,
                   q, &Window::setZoom);
  data->player->setZoom(q->zoom());

  QObject::connect(q, &Window::centerChanged,
                   data->player, &sg::Player::setCenter);
  QObject::connect(data->player, &sg::Player::centerChanged,
                   q, &Window::setCenter);
  data->player->setCenter(q->center());

  QObject::connect(
    data->player, &sealtk::noaa::gui::Player::loadDetectionsTriggered,
    q, [data, this]{ this->loadDetections(data); });

  this->ui.centralwidget->addWidget(data->window);
}

//-----------------------------------------------------------------------------
<<<<<<< HEAD
void WindowPrivate::executePipeline(QString const& pipelineFile)
{
  QTE_Q();

  if (!this->eoWindow.videoSource && !this->irWindow.videoSource)
  {
    // This should never happen
    qDebug() << "Eek! No video sources loaded?!";
    return;
  }

  QProgressDialog progressDialog{
    QStringLiteral("Executing Pipeline..."), QString{}, 0, 0, q};
  progressDialog.setAutoReset(false);
  progressDialog.show();

  sealtk::core::KwiverPipelineWorker worker{q};

  worker.addVideoSource(this->eoWindow.videoSource);
  worker.addVideoSource(this->irWindow.videoSource);

  QObject::connect(
    &worker, &sealtk::core::KwiverPipelineWorker::progressRangeChanged,
    &progressDialog, &QProgressDialog::setRange);

  QObject::connect(
    &worker, &sealtk::core::KwiverPipelineWorker::progressValueChanged,
    &progressDialog, &QProgressDialog::setValue);

  if (worker.initialize(pipelineFile))
  {
    worker.execute();
=======
void WindowPrivate::loadDetections(WindowData* data)
{
  QTE_Q();

  auto const& filename = QFileDialog::getOpenFileName(q);
  if (!filename.isNull())
  {
    auto uri = QUrl::fromLocalFile(filename);
    auto params = QUrlQuery{};

    params.addQueryItem("input:type", "kw18");
    uri.setQuery(params);

    data->trackSource =
      std::make_shared<sc::KwiverTrackSource>(q);

    QObject::connect(
      data->trackSource.get(), &sc::AbstractDataSource::modelReady, q,
      [data, this](std::shared_ptr<QAbstractItemModel> const& model){
        data->trackModel = model;
        this->trackModel.addModel(model.get());
      });
    QObject::connect(
      data->trackSource.get(), &sc::AbstractDataSource::failed, q,
      [q](QString const& message){
        QMessageBox mb{q};
        mb.setIcon(QMessageBox::Warning);
        mb.setWindowTitle(QStringLiteral("Failed to read detections"));
        mb.setText(
          QStringLiteral("An exception occurred while reading detections."));
        mb.setDetailedText(message);
        mb.exec();
      });

    data->trackSource->readData(uri);
>>>>>>> d1bac037
  }
}

} // namespace gui

} // namespace noaa

} // namespace sealtk<|MERGE_RESOLUTION|>--- conflicted
+++ resolved
@@ -10,18 +10,14 @@
 
 #include <sealtk/noaa/core/ImageListVideoSourceFactory.hpp>
 
-<<<<<<< HEAD
+#include <sealtk/gui/AbstractItemRepresentation.hpp>
+#include <sealtk/gui/FusionModel.hpp>
+
+#include <sealtk/core/DataModelTypes.hpp>
 #include <sealtk/core/DirectoryListing.hpp>
 #include <sealtk/core/FileVideoSourceFactory.hpp>
+#include <sealtk/core/KwiverTrackSource.hpp>
 #include <sealtk/core/KwiverPipelineWorker.hpp>
-=======
-#include <sealtk/gui/AbstractItemRepresentation.hpp>
-#include <sealtk/gui/FusionModel.hpp>
-
-#include <sealtk/core/DataModelTypes.hpp>
-#include <sealtk/core/FileVideoSourceFactory.hpp>
-#include <sealtk/core/KwiverTrackSource.hpp>
->>>>>>> d1bac037
 #include <sealtk/core/KwiverVideoSource.hpp>
 #include <sealtk/core/VideoController.hpp>
 #include <sealtk/core/VideoSource.hpp>
@@ -34,15 +30,13 @@
 #include <qtStlUtil.h>
 
 #include <QCollator>
+#include <QDebug>
 #include <QDockWidget>
 #include <QFileDialog>
 #include <QMessageBox>
-<<<<<<< HEAD
 #include <QProgressDialog>
-=======
 #include <QUrl>
 #include <QUrlQuery>
->>>>>>> d1bac037
 #include <QVector>
 
 #include <memory>
@@ -111,20 +105,15 @@
 public:
   WindowPrivate(Window* q) : q_ptr{q} {}
 
-<<<<<<< HEAD
   void registerVideoSourceFactory(
-    QString const& name, sealtk::core::VideoSourceFactory* factory);
+    QString const& name, sc::VideoSourceFactory* factory);
 
   void createWindow(WindowData* data, QString const& title,
                     sealtk::noaa::gui::Player::Role role);
 
+  void loadDetections(WindowData* data);
+
   void executePipeline(QString const& pipelineFile);
-=======
-  void registerVideoSourceFactory(QString const& name,
-                                  sc::VideoSourceFactory* factory);
-  void createWindow(WindowData* data, QString const& title);
-  void loadDetections(WindowData* data);
->>>>>>> d1bac037
 
   Ui::Window ui;
 
@@ -155,19 +144,14 @@
   QTE_D();
   d->ui.setupUi(this);
 
-<<<<<<< HEAD
+  d->trackRepresentation.setSourceModel(&d->trackModel);
+  d->ui.tracks->setModel(&d->trackRepresentation);
+
   constexpr auto Master = sealtk::noaa::gui::Player::Role::Master;
   constexpr auto Slave = sealtk::noaa::gui::Player::Role::Slave;
 
   d->createWindow(&d->eoWindow, QStringLiteral("EO Imagery"), Master);
   d->createWindow(&d->irWindow, QStringLiteral("IR Imagery"), Slave);
-=======
-  d->trackRepresentation.setSourceModel(&d->trackModel);
-  d->ui.tracks->setModel(&d->trackRepresentation);
-
-  d->createWindow(&d->eoWindow, QStringLiteral("EO Imagery"));
-  d->createWindow(&d->irWindow, QStringLiteral("IR Imagery"));
->>>>>>> d1bac037
 
   d->eoWindow.player->setContrastMode(sg::ContrastMode::Manual);
   d->irWindow.player->setContrastMode(sg::ContrastMode::Percentile);
@@ -323,13 +307,8 @@
 {
   QTE_Q();
 
-<<<<<<< HEAD
-  data->window = new sealtk::gui::SplitterWindow{q};
+  data->window = new sg::SplitterWindow{q};
   data->player = new sealtk::noaa::gui::Player{role, data->window};
-=======
-  data->window = new sg::SplitterWindow{q};
-  data->player = new sealtk::noaa::gui::Player{data->window};
->>>>>>> d1bac037
   data->window->setCentralWidget(data->player);
   data->window->setClosable(false);
   data->window->setWindowTitle(title);
@@ -354,40 +333,6 @@
 }
 
 //-----------------------------------------------------------------------------
-<<<<<<< HEAD
-void WindowPrivate::executePipeline(QString const& pipelineFile)
-{
-  QTE_Q();
-
-  if (!this->eoWindow.videoSource && !this->irWindow.videoSource)
-  {
-    // This should never happen
-    qDebug() << "Eek! No video sources loaded?!";
-    return;
-  }
-
-  QProgressDialog progressDialog{
-    QStringLiteral("Executing Pipeline..."), QString{}, 0, 0, q};
-  progressDialog.setAutoReset(false);
-  progressDialog.show();
-
-  sealtk::core::KwiverPipelineWorker worker{q};
-
-  worker.addVideoSource(this->eoWindow.videoSource);
-  worker.addVideoSource(this->irWindow.videoSource);
-
-  QObject::connect(
-    &worker, &sealtk::core::KwiverPipelineWorker::progressRangeChanged,
-    &progressDialog, &QProgressDialog::setRange);
-
-  QObject::connect(
-    &worker, &sealtk::core::KwiverPipelineWorker::progressValueChanged,
-    &progressDialog, &QProgressDialog::setValue);
-
-  if (worker.initialize(pipelineFile))
-  {
-    worker.execute();
-=======
 void WindowPrivate::loadDetections(WindowData* data)
 {
   QTE_Q();
@@ -423,7 +368,42 @@
       });
 
     data->trackSource->readData(uri);
->>>>>>> d1bac037
+  }
+}
+
+//-----------------------------------------------------------------------------
+void WindowPrivate::executePipeline(QString const& pipelineFile)
+{
+  QTE_Q();
+
+  if (!this->eoWindow.videoSource && !this->irWindow.videoSource)
+  {
+    // This should never happen
+    qDebug() << "Eek! No video sources loaded?!";
+    return;
+  }
+
+  QProgressDialog progressDialog{
+    QStringLiteral("Executing Pipeline..."), QString{}, 0, 0, q};
+  progressDialog.setAutoReset(false);
+  progressDialog.show();
+
+  sealtk::core::KwiverPipelineWorker worker{q};
+
+  worker.addVideoSource(this->eoWindow.videoSource);
+  worker.addVideoSource(this->irWindow.videoSource);
+
+  QObject::connect(
+    &worker, &sealtk::core::KwiverPipelineWorker::progressRangeChanged,
+    &progressDialog, &QProgressDialog::setRange);
+
+  QObject::connect(
+    &worker, &sealtk::core::KwiverPipelineWorker::progressValueChanged,
+    &progressDialog, &QProgressDialog::setValue);
+
+  if (worker.initialize(pipelineFile))
+  {
+    worker.execute();
   }
 }
 
