--- conflicted
+++ resolved
@@ -78,6 +78,8 @@
   d->contextMenu->addSection(QStringLiteral("Video"));
 
   d->loadVideoMenu = d->contextMenu->addMenu("Load &Video");
+  d->loadVideoMenu->setIcon(
+    QIcon::fromTheme(QStringLiteral("document-open-video")));
 
   if (role == Role::Slave)
   {
@@ -172,15 +174,8 @@
   d->transform = transform;
   d->updateTransform(this);
 
-<<<<<<< HEAD
   emit this->transformChanged(transform);
 }
-=======
-  auto* submenu = menu->addMenu("Load &Video");
-  submenu->addActions(d->videoSourceActions);
-  submenu->setIcon(
-    QIcon::fromTheme(QStringLiteral("document-open-video")));
->>>>>>> 44ad0b4a
 
 // ----------------------------------------------------------------------------
 void Player::setTrackModel(QAbstractItemModel* model)
