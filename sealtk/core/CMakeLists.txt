--- conflicted
+++ resolved
@@ -16,11 +16,8 @@
     AbstractItemModel.cpp
     AbstractProxyModel.cpp
     AutoLevelsTask.cpp
-<<<<<<< HEAD
     ChainedTransform.cpp
-=======
     ClassificationFilterModel.cpp
->>>>>>> b44b9c7b
     DataModelTypes.cpp
     DateUtils.cpp
     DirectoryListing.cpp
@@ -52,11 +49,8 @@
     AbstractItemModel.hpp
     AbstractProxyModel.hpp
     AutoLevelsTask.hpp
-<<<<<<< HEAD
     ChainedTransform.hpp
-=======
     ClassificationFilterModel.hpp
->>>>>>> b44b9c7b
     DataModelTypes.hpp
     DateUtils.hpp
     DirectoryListing.hpp
