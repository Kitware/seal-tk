--- conflicted
+++ resolved
@@ -58,15 +58,6 @@
 };
 
 // ============================================================================
-<<<<<<< HEAD
-struct DetectionInfo
-{
-  qint64 id;
-  int first; // first index in vertex buffer of this detection
-  int count; // number of indices used for this detection
-};
-
-// ============================================================================
 struct CenterRequest
 {
   kv::timestamp time;
@@ -90,8 +81,6 @@
 };
 
 // ============================================================================
-=======
->>>>>>> 71cf3d64
 class PlayerPrivate
 {
 public:
@@ -146,12 +135,9 @@
 
   QColor defaultColor = {255, 255, 0};
   QColor selectionColor = {255, 20, 144};
-<<<<<<< HEAD
+  QColor pendingColor = {88, 184, 255};
   static constexpr qreal primaryAlpha = 1.0;
   static constexpr qreal shadowAlpha = 0.6;
-=======
-  QColor pendingColor = {88, 184, 255};
->>>>>>> 71cf3d64
 
   bool initialized = false;
 
@@ -175,11 +161,9 @@
   QSet<qint64> primaryTracks;
   QSet<qint64> selectedTracks;
 
-<<<<<<< HEAD
   std::unordered_map<QObject*, ShadowData> shadowData;
-=======
+
   PlayerTool* activeTool = nullptr;
->>>>>>> 71cf3d64
 };
 
 // ----------------------------------------------------------------------------
@@ -191,16 +175,20 @@
     d_ptr{new PlayerPrivate{this}}
 {
   QTE_D();
-<<<<<<< HEAD
-  d->connectDetectionSource(&d->trackModelFilter);
-=======
 
   d->detectionRepresentation.setColorFunction(
     [d](qint64 id){
-      return (d->selectedTracks.contains(id)
-              ? d->selectionColor
-              : d->defaultColor);
+      auto const primary = d->primaryTracks.contains(id);
+      auto const selected = d->selectedTracks.contains(id);
+
+      auto color = (selected ? d->selectionColor : d->defaultColor);
+      auto const alpha = (primary ? d->primaryAlpha : d->shadowAlpha);
+
+      color.setAlphaF(color.alphaF() * alpha);
+      return color;
     });
+
+  d->connectDetectionSource(&d->trackModelFilter);
 
   connect(&d->trackModelFilter, &QAbstractItemModel::rowsInserted,
           this, [d]{ d->updateDetections(); });
@@ -212,7 +200,6 @@
           this, [d]{ d->updateDetections(); });
   connect(&d->trackModelFilter, &QAbstractItemModel::modelReset,
           this, [d]{ d->updateDetections(); });
->>>>>>> 71cf3d64
 }
 
 // ----------------------------------------------------------------------------
@@ -323,17 +310,12 @@
 {
   QTE_D();
 
-<<<<<<< HEAD
-  d->homography = homography;
-  d->inverseHomography = homography.inverted();
-  d->updateViewHomography();
-=======
   if (!qFuzzyCompare(homography, d->homography))
   {
     d->homography = homography;
+    d->inverseHomography = homography.inverted();
     d->updateViewHomography();
   }
->>>>>>> 71cf3d64
 }
 
 // ----------------------------------------------------------------------------
@@ -980,12 +962,6 @@
                                    this->primaryTracks, vertexData);
       }
     }
-<<<<<<< HEAD
-=======
-
-    auto const last = vertexData.count() / tuple_size;
-    this->detectedObjectVertexIndices.push_back({id, first, last - first});
->>>>>>> 71cf3d64
   }
 
   if (vertexData.isEmpty())
@@ -1083,7 +1059,7 @@
     }
 
     auto const last = vertexData.count() / tupleSize;
-    this->detectedObjectVertexIndices.append({id, first, last - first});
+    this->detectedObjectVertexIndices.push_back({id, first, last - first});
   }
 
   return idsUsed;
@@ -1195,52 +1171,6 @@
 }
 
 // ----------------------------------------------------------------------------
-<<<<<<< HEAD
-void PlayerPrivate::drawDetections(QOpenGLFunctions* functions)
-{
-  this->detectionShaderProgram.bind();
-  this->detectedObjectVertexBuffer.bind();
-
-  this->detectionShaderProgram.setAttributeBuffer(0, GL_FLOAT, 0, 2);
-  this->detectionShaderProgram.enableAttributeArray(0);
-
-  this->detectionShaderProgram.setUniformValue(
-    this->detectionHomographyLocation, this->homography);
-  this->detectionShaderProgram.setUniformValue(
-    this->detectionViewHomographyLocation, this->viewHomography);
-
-  for (auto const& vertexInfo : this->detectedObjectVertexIndices)
-  {
-    if (auto const k = vertexInfo.count / 5)
-    {
-      auto const& color =
-        (this->selectedTracks.contains(vertexInfo.id)
-         ? this->selectionColor
-         : this->defaultColor);
-      auto const alpha =
-        (this->primaryTracks.contains(vertexInfo.id)
-         ? this->primaryAlpha
-         : this->shadowAlpha);
-      this->detectionShaderProgram.setUniformValue(
-        this->detectionColorLocation,
-        static_cast<float>(color.redF()),
-        static_cast<float>(color.greenF()),
-        static_cast<float>(color.blueF()),
-        static_cast<float>(color.alphaF() * alpha));
-
-      for (auto const n : kvr::iota(k))
-      {
-        auto const offset = vertexInfo.first + (n * 5);
-        functions->glDrawArrays(GL_LINE_STRIP, offset, 5);
-      }
-    }
-  }
-
-  this->detectedObjectVertexBuffer.release();
-  this->detectionShaderProgram.release();
-}
-
-// ----------------------------------------------------------------------------
 void PlayerPrivate::connectDetectionSource(QAbstractItemModel* source)
 {
   QTE_Q();
@@ -1255,8 +1185,6 @@
 }
 
 // ----------------------------------------------------------------------------
-=======
->>>>>>> 71cf3d64
 void PlayerPrivate::updateDetections()
 {
   QTE_Q();
